"""main classs"""
from configparser import ConfigParser, ParsingError, NoSectionError
import pickle
import logging
import signal
from typing import Deque, List, Optional

import praw
from slack_python_logging import slack_logger


class UserPinger(object):
    """pings users"""
    __slots__ = ["reddit", "subreddit", "config", "logger", "parsed"]

    def __init__(self, reddit: praw.Reddit, subreddit: str) -> None:
        """initialize"""

        def register_signals() -> None:
            """registers signals"""
            signal.signal(signal.SIGTERM, self.exit)

        self.logger: logging.Logger = slack_logger.initialize("user_pinger")
        self.logger.debug("Initializing")
        self.reddit: praw.Reddit = reddit
        self.subreddit: praw.models.Subreddit = self.reddit.subreddit(
            subreddit)
        self.config: ConfigParser = self.get_wiki_page("config")
        self.parsed: Deque[str] = self.load()
        register_signals()
        self.logger.info("Successfully initialized")

    def exit(self, signum: int, frame) -> None:
        """defines exit function"""
        import os
        _ = frame
        self.save()
        self.logger.info("Exited gracefully with signal %s", signum)
        os._exit(os.EX_OK)
        return

    def load(self) -> Deque[str]:
        """loads pickle if it exists"""
        self.logger.debug("Loading pickle file")
        try:
            with open("parsed.pkl", 'rb') as parsed_file:
                try:
                    parsed: Deque[str] = pickle.loads(parsed_file.read())
                    self.logger.debug("Loaded pickle file")
                    self.logger.debug("Current Size: %s", len(parsed))
                    if parsed.maxlen != 10000:
                        self.logger.warning(
                            "Deque length is not 10000, returning new one")
                        return Deque(parsed, maxlen=10000)
                    self.logger.debug("Maximum Size: %s", parsed.maxlen)
                    return parsed
                except EOFError:
                    self.logger.debug("Empty file, returning empty deque")
                    return Deque(maxlen=10000)
        except FileNotFoundError:
            self.logger.debug("No file found, returning empty deque")
            return Deque(maxlen=10000)

    def save(self) -> None:
        """pickles tracked comments after shutdown"""
        self.logger.debug("Saving file")
        with open("parsed.pkl", 'wb') as parsed_file:
            parsed_file.write(pickle.dumps(self.parsed))
            self.logger.debug("Saved file")
            return
        return

    def get_wiki_page(self, page: Optional[str] = None) -> ConfigParser:
        """gets current groups"""
        groups: ConfigParser = ConfigParser(allow_no_value=True)
        groups.optionxform = lambda option: option # preserve capitalization

        combined_page: str = '/'.join(filter(None, ["userpinger", page]))
        self.logger.debug("Getting wiki page \"%s\"", combined_page)
        import prawcore
        try:
            groups.read_string(self.subreddit.wiki[combined_page].content_md)
        except prawcore.exceptions.NotFound:
            self.logger.error("Could not find groups")
            raise
        except ParsingError:
            self.logger.exception("Malformed file, could not parse")
            raise
        except prawcore.exceptions.PrawcoreException:
            self.logger.exception("Unknown exception caught")
            raise
        self.logger.debug("Successfully got groups")
        return groups

    def listen(self) -> None:
        """lists to subreddit's comments for pings"""
        import prawcore
        from time import sleep
        try:
            for comment in self.subreddit.stream.comments(pause_after=1):
                if comment is None:
                    break
                if str(comment) in self.parsed:
                    continue
                self.handle(comment)
        except prawcore.exceptions.ServerError:
            self.logger.error("Server error: Sleeping for 1 minute.")
            sleep(60)
        except prawcore.exceptions.ResponseException:
            self.logger.error("Response error: Sleeping for 1 minute.")
            sleep(60)
        except prawcore.exceptions.RequestException:
            self.logger.error("Request error: Sleeping for 1 minute.")
            sleep(60)

    def handle(self, comment: praw.models.Comment) -> None:
        """handles ping"""
        split: List[str] = comment.body.upper().split()
        self.parsed.append(str(comment))

        try:
            index: int = split.index("!PING")
        except ValueError:
            # no trigger
            return
        else:
            self.logger.debug("Ping found in %s", str(comment))
            try:
                trigger: str = split[index + 1]
            except IndexError:
                self.logger.debug("End of comment with no group specified")
                return
            else:
                self.logger.debug("Found group is %s", trigger)
                self.handle_ping(trigger, comment)

    def handle_ping(self, group: str, comment: praw.models.Comment) -> None:
        """handles ping"""

        def in_group(author: praw.models.Redditor, users: List[str]) -> bool:
            """checks if author belongs to group"""
            return str(author).lower() in [user.lower() for user in users]

        def public_group(group: str) -> bool:
            """checks if group is public, and can be pinged by anyone"""
            return group.lower() in self.config.options("public")

        def is_moderator(author: praw.models.Subreddit) -> bool:
            """checks if author is a moderator"""
            return author in self.subreddit.moderator()

        self.logger.debug("Handling ping")

        self.logger.debug("Updating config")
        self.config = self.get_wiki_page("config")
        self.logger.debug("Updated config")

        self.logger.debug("Updating groups")
        groups: ConfigParser = self.get_wiki_page("groups")
        self.logger.debug("Updated groups")

        self.logger.debug("Getting users in group")
        try:
            users: List[str] = groups.options(group)
        except NoSectionError:
            self.logger.warning("Group \"%s\" by %s does not exist", group,
                                comment.author)
            self.send_error_pm(
                [f"You pinged group {group} that does not exist"],
                comment.author)
            return
        self.logger.debug("Got users in group")

        self.logger.debug("Checking if author is in group or group is public")
        if not (in_group(comment.author, users) or public_group(group)
                or is_moderator(comment.author)):
            self.logger.warning("Non-member %s tried to ping \"%s\" group",
                                comment.author, group)
            self.send_error_pm([
                f"You need to be a member of {group} to ping it",
                "If you would like to be added, please contact the moderators"
            ], comment.author)
            return
        self.logger.debug("Checked that author is in group")

        self.ping_users(group, users, comment)
        return

    def send_error_pm(self, errors: List[str],
                      author: praw.models.Redditor) -> None:
        """sends error PM"""
        self.logger.debug("Sending error PM to %s", author)
        errors.append(
            "If you believe this is a mistake, please contact the moderators")
        author.message(subject="Ping Error", message="\n\n".join(errors))
        return

    def ping_users(self, group: str, users: List[str],
                   comment: praw.models.Comment) -> None:
        """pings users"""

        def post_comment() -> praw.models.Comment:
            """posts reply indicating ping was successful"""
            return comment.reply(f"^(Pinging members of {group} group...)")

        def edit_comment(posted: praw.models.Comment) -> None:
            """edits comment to reflect all users pinged"""
            users_list: str = ", ".join([f"/u/{user}" for user in users])
            body: str = "\n\n".join([
<<<<<<< HEAD
                f"Pinged members of {group} Group",
                f"{users_list}",
                "---",
                make_footer()
=======
                f"^(Pinged members of {group} group:)",
                f"^({users_list})",
                "^(Contact the moderators to join this group.)"
>>>>>>> 0c82f600
            ])
            posted.edit(body)

        def make_footer() -> str:
            """"make footer for comment"""
            return (
                "^([user_pinger](https://github.com/neoliberal/user_pinger) |"
                f"[Contact Moderators](https://reddit.com/message/compose?to=/r/{str(self.subreddit)}&subject=Group%20Request&message={group})"
                "to join this group)"
            )

        self.logger.debug("Pinging group")

        self.logger.debug("Posting comment")
        posted_comment: praw.models.Comment = post_comment()
        self.logger.debug("Posted comment")

        self.logger.debug("Pinging individual users")
        for user in users:
            if user.lower() == str(comment.author).lower():
                continue
            try:
                self.reddit.redditor(user).message(
                    subject=
                    f"You've been pinged by /u/{comment.author} in group {group}",
                    message=str(comment.permalink))
            except praw.exceptions.APIException:
                self.logger.debug("%s could not be found, skipping", user)
        self.logger.debug("Pinged individual users")

        self.logger.debug("Editing comment")
        edit_comment(posted_comment)
        self.logger.debug("Edited comment")

        self.logger.debug("Pinged group \"%s\"")
        return<|MERGE_RESOLUTION|>--- conflicted
+++ resolved
@@ -207,16 +207,10 @@
             """edits comment to reflect all users pinged"""
             users_list: str = ", ".join([f"/u/{user}" for user in users])
             body: str = "\n\n".join([
-<<<<<<< HEAD
-                f"Pinged members of {group} Group",
+                f"Pinged members of {group} group:",
                 f"{users_list}",
                 "---",
                 make_footer()
-=======
-                f"^(Pinged members of {group} group:)",
-                f"^({users_list})",
-                "^(Contact the moderators to join this group.)"
->>>>>>> 0c82f600
             ])
             posted.edit(body)
 
